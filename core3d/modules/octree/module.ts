import type { DeviceProfile, PBRMaterialData, RenderContext } from "core3d";
import type { RenderModule } from "..";
import { glUBOProxy, type TextureParams2DUncompressed, type UniformTypes } from "webgl2";
import type { ResourceBin } from "core3d/resource";
import { OctreeModuleContext } from "./context";
import { NodeLoader } from "./loader";

/** @internal */
export const enum ShaderPass { color, pick, pre };
/** @internal */
export const enum ShaderMode { triangles, points, terrain };
/** @internal */
export const enum Gradient { size = 1024 };

/** @internal */
export class OctreeModule implements RenderModule {
    readonly kind = "octree";
    readonly sceneUniforms = {
        applyDefaultHighlight: "bool",
        iblMipCount: "float",
        pixelSize: "float",
        maxPixelSize: "float",
        metricSize: "float",
        toleranceFactor: "float",
        deviationIndex: "int",
        deviationFactor: "float",
        deviationRange: "vec2",
        deviationUndefinedColor: "vec4",
        useProjectedPosition: "bool",
        elevationRange: "vec2",
        pickOpacityThreshold: "float",
    } as const satisfies Record<string, UniformTypes>;

    readonly gradientImageParams: TextureParams2DUncompressed = { kind: "TEXTURE_2D", width: Gradient.size, height: 2, internalFormat: "RGBA8", type: "UNSIGNED_BYTE", image: null };
    readonly maxHighlights = 8;

    static readonly textureNames = ["unlit_color", "ibl.diffuse", "ibl.specular", "materials", "highlights", "gradients", "base_color", "normal", "orm", "lut_ggx"] as const;
    static readonly textureUniforms = OctreeModule.textureNames.map(name => `textures.${name}`);
    static readonly uniformBufferBlocks = ["Camera", "Clipping", "Scene", "Node"];
    static readonly passes = [ShaderPass.color, ShaderPass.pick, ShaderPass.pre] as const;
    static readonly modes = [ShaderMode.triangles, ShaderMode.points, ShaderMode.terrain] as const;

    async withContext(context: RenderContext) {
        const uniforms = this.createUniforms();
        const resources = await this.createResources(context, uniforms);

        const loader = new NodeLoader(context.imports.loaderWorker);
        const maxObjects = 10_000_000;// TODO: Get from device profile?
        const maxByteLength = maxObjects + 4; // add four bytes for mutex
        const buffer = new SharedArrayBuffer(maxByteLength);
        await loader.init(buffer, context.imports.parserWasm);
        return new OctreeModuleContext(context, this, uniforms, resources, buffer, loader);
    }

    createUniforms() {
        return {
            scene: glUBOProxy(this.sceneUniforms),
        } as const;
    }

    async createResources(context: RenderContext, uniforms: Uniforms) {
        const shaders = context.imports.shaders.octree;
        const bin = context.resourceBin("Watermark");
        const sceneUniforms = bin.createBuffer({ kind: "UNIFORM_BUFFER", srcData: uniforms.scene.buffer });
        const samplerNearest = bin.createSampler({ minificationFilter: "NEAREST", magnificationFilter: "NEAREST", wrap: ["CLAMP_TO_EDGE", "CLAMP_TO_EDGE"] });
        const defaultBaseColorTexture = bin.createTexture({ kind: "TEXTURE_2D", width: 1, height: 1, internalFormat: "RGBA8", type: "UNSIGNED_BYTE", image: new Uint8Array([255, 255, 255, 255]) });
        const materialTexture = bin.createTexture({ kind: "TEXTURE_2D", width: 256, height: 1, internalFormat: "SRGB8_ALPHA8", type: "UNSIGNED_BYTE", image: null });
        const highlightTexture = bin.createTexture({ kind: "TEXTURE_2D", width: 256, height: 6, internalFormat: "RGBA32F", type: "FLOAT", image: null });
        const gradientsTexture = bin.createTexture(this.gradientImageParams);
<<<<<<< HEAD
        const transformFeedback = bin.createTransformFeedback()!;
        let vb_line: WebGLBuffer | null = null;
        let vao_line: WebGLVertexArrayObject | null = null;
        if (context.deviceProfile.features.outline) {
            vb_line = bin.createBuffer({ kind: "ARRAY_BUFFER", byteSize: this.maxLines * 24, usage: "STATIC_DRAW" });
            vao_line = bin.createVertexArray({
                attributes: [
                    { kind: "FLOAT_VEC4", buffer: vb_line, byteStride: 36, byteOffset: 0, componentType: "FLOAT", divisor: 1 }, // positions in plane space (line vertex pair)
                    { kind: "FLOAT_VEC4", buffer: vb_line, byteStride: 36, byteOffset: 16, componentType: "FLOAT", divisor: 1 }, // color
                    { kind: "UNSIGNED_INT", buffer: vb_line, byteStride: 36, byteOffset: 32, componentType: "UNSIGNED_INT", divisor: 1 }, // object_id
                ],
            });
        }
=======
>>>>>>> 94db52d1

        const { textureUniforms, uniformBufferBlocks } = OctreeModule;
        const shadersPromise = OctreeModule.compileShaders(context, bin);
        const [/*color, pick, pre,*/  line, point, debug, corePrograms] = await Promise.all([
            // context.makeProgramAsync(bin, { ...shaders.render, uniformBufferBlocks, textureUniforms, header: OctreeModule.shaderConstants(ShaderPass.color, ShaderMode.triangles) }),
            // context.makeProgramAsync(bin, { ...shaders.render, uniformBufferBlocks, textureUniforms, header: OctreeModule.shaderConstants(ShaderPass.pick, ShaderMode.triangles) }),
            // context.makeProgramAsync(bin, { ...shaders.render, uniformBufferBlocks, textureUniforms, header: OctreeModule.shaderConstants(ShaderPass.pre, ShaderMode.triangles) }),
            context.makeProgramAsync(bin, { name: "octree_line", ...shaders.line, uniformBufferBlocks: ["Camera", "Clipping", "Outline"], header: { flags: context.deviceProfile.quirks.adreno600 ? ["ADRENO600"] : [] } }),
            context.makeProgramAsync(bin, { name: "octree_point", ...shaders.point, uniformBufferBlocks: ["Camera", "Clipping", "Outline"], header: { flags: context.deviceProfile.quirks.adreno600 ? ["ADRENO600"] : [] } }),
            context.makeProgramAsync(bin, { name: "octree_debug", ...shaders.debug, uniformBufferBlocks }),
            shadersPromise,
        ]);
        const programs: Programs = { ...corePrograms, line, point, debug };
        // const programs = { color, pick, pre, intersect, line, debug };
        // const programs = { intersect, line, debug };
        return {
            bin, programs,
<<<<<<< HEAD
            transformFeedback, vb_line, vao_line,
            sceneUniforms, samplerNearest, defaultBaseColorTexture, materialTexture, highlightTexture, gradientsTexture,
=======
            sceneUniforms, samplerNearest, defaultBaseColorTexture, materialTexture, highlightTexture, gradientsTexture
>>>>>>> 94db52d1
        } as const;
    }

    static readonly defaultProgramFlags = {
        clip: false as boolean,
        dither: false as boolean,
        highlight: false as boolean,
        pbr: false as boolean,
    } as const;

    static shaderConstants(deviceProfile: DeviceProfile, pass: ShaderPass, mode: ShaderMode, programFlags = OctreeModule.defaultProgramFlags) {
        const { clip, dither, highlight, pbr } = programFlags;
        const flags: string[] = [];
        if (clip || deviceProfile.quirks.slowShaderRecompile) { //Always complie in clip on devices with slow recomplie.
            flags.push("CLIP");
        }
        if (dither) {
            flags.push("DITHER");
        }
        if (highlight) {
            flags.push("HIGHLIGHT");
        }
        if (pbr) {
            flags.push("PBR");
        }
        if (deviceProfile.quirks.adreno600) {
            flags.push("ADRENO600");
        }
        if (deviceProfile.quirks.iosInterpolationBug) {
            flags.push("IOS_INTERPOLATION_BUG");
        }
        const defines = [
            { name: "PASS", value: pass.toString() },
            { name: "MODE", value: mode.toString() },
        ];
        return { defines, flags } as const;
    }

    static async compileShaders(context: RenderContext, bin: ResourceBin, programFlags = OctreeModule.defaultProgramFlags): Promise<PassPrograms> {
        const shaders = context.imports.shaders.octree;
        const { textureUniforms, uniformBufferBlocks } = OctreeModule;
        const programs = {} as Mutable<PassPrograms>;
        const promises: Promise<void>[] = [];
        for (const pass of OctreeModule.passes) {
            const modes = {} as Mutable<ModePrograms>;
            for (const mode of OctreeModule.modes) {
                const promise = context.makeProgramAsync(bin, { name: `octree_render_${pass}_${mode}`, ...shaders.render, uniformBufferBlocks, textureUniforms, header: OctreeModule.shaderConstants(context.deviceProfile, pass, mode, programFlags) });
                const compiledPromise = promise.then(program => {
                    modes[mode] = program;
                });
                promises.push(compiledPromise);
            }
            programs[pass] = modes;
        }
        await Promise.all(promises);
        return programs;
    }
    static createMaterialTextures(bin: ResourceBin, params?: PBRMaterialData) {
        if (!params) {
            return { params: undefined, color: null, normal: null, orm: null } as const;
        }

        const { baseColorTextureParams, normalTextureParams, metallicRoughnessOcclusionTextureParams } = params;
        const color = baseColorTextureParams ? bin.createTexture(baseColorTextureParams) : null;
        const normal = normalTextureParams ? bin.createTexture(normalTextureParams) : null;
        const orm = metallicRoughnessOcclusionTextureParams ? bin.createTexture(metallicRoughnessOcclusionTextureParams) : null;
        return { params, color, normal, orm } as const;
    }

    static diposeMaterialTextures(bin: ResourceBin, textures: MaterialTextures) {
        const { color, normal, orm } = textures;
        bin.delete(color, normal, orm);
    }

    readonly maxLines = 1024 * 1024; // TODO: find a proper size!
}

export type MaterialTextures = ReturnType<typeof OctreeModule.createMaterialTextures>;

type Mutable<T> = { -readonly [P in keyof T]: T[P] };
/** @internal */
export type Uniforms = ReturnType<OctreeModule["createUniforms"]>;
/** @internal */
export type Resources = Awaited<ReturnType<OctreeModule["createResources"]>>;
type PassPrograms = { readonly [P in keyof typeof ShaderPass]: ModePrograms };
type ModePrograms = { readonly [P in keyof typeof ShaderMode]: WebGLProgram };
/** @internal */
export interface Programs extends PassPrograms {
    readonly line: WebGLProgram;
    readonly point: WebGLProgram;
    readonly debug: WebGLProgram;
}
<|MERGE_RESOLUTION|>--- conflicted
+++ resolved
@@ -67,8 +67,7 @@
         const materialTexture = bin.createTexture({ kind: "TEXTURE_2D", width: 256, height: 1, internalFormat: "SRGB8_ALPHA8", type: "UNSIGNED_BYTE", image: null });
         const highlightTexture = bin.createTexture({ kind: "TEXTURE_2D", width: 256, height: 6, internalFormat: "RGBA32F", type: "FLOAT", image: null });
         const gradientsTexture = bin.createTexture(this.gradientImageParams);
-<<<<<<< HEAD
-        const transformFeedback = bin.createTransformFeedback()!;
+
         let vb_line: WebGLBuffer | null = null;
         let vao_line: WebGLVertexArrayObject | null = null;
         if (context.deviceProfile.features.outline) {
@@ -81,8 +80,6 @@
                 ],
             });
         }
-=======
->>>>>>> 94db52d1
 
         const { textureUniforms, uniformBufferBlocks } = OctreeModule;
         const shadersPromise = OctreeModule.compileShaders(context, bin);
@@ -100,12 +97,7 @@
         // const programs = { intersect, line, debug };
         return {
             bin, programs,
-<<<<<<< HEAD
-            transformFeedback, vb_line, vao_line,
-            sceneUniforms, samplerNearest, defaultBaseColorTexture, materialTexture, highlightTexture, gradientsTexture,
-=======
             sceneUniforms, samplerNearest, defaultBaseColorTexture, materialTexture, highlightTexture, gradientsTexture
->>>>>>> 94db52d1
         } as const;
     }
 

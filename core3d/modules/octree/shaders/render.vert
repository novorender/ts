--- conflicted
+++ resolved
@@ -53,7 +53,6 @@
     float deviation = uintBitsToFloat(0x7f800000U); // +inf
 
 #if (MODE == MODE_POINTS)
-
     deviation = vertexDeviations[scene.deviationIndex];
     if(scene.deviationFactor > 0.) {
         vec4 gradientColor = getGradientColor(textures.gradients, deviation, deviationV, scene.deviationRange);
@@ -71,21 +70,12 @@
 
         // Convert radius to window coordinates
     varyings.radius = max(1.0, gl_PointSize * 0.5);
-#endif
-
-<<<<<<< HEAD
-    vec4 posLS = node.modelLocalMatrix * vertPos;
-    vec4 posVS = camera.localViewMatrix * posLS;
-    gl_Position = camera.viewClipMatrix * posVS;
-
-#if defined (HIGHLIGHT)
+#elif defined (HIGHLIGHT)
     if(vertexHighlight == 0xFFU) {
-        gl_Position = vec4(0); // hide 0xff group by outputing degenerate triangles/lines
+        gl_Position = vec4(0); // hide 0xff group by outputting degenerate triangles/lines
     }
 #endif
 
-=======
->>>>>>> a9b8893a
     varyings.positionVS = posVS.xyz;
     varyings.normalVS = normalize(camera.localViewMatrixNormal * vertexNormal);
     varyings.texCoord0 = vertexTexCoord0;

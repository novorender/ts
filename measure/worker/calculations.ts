import type { ReadonlyMat4, ReadonlyVec3 } from "gl-matrix";
import { glMatrix, mat3, mat4, vec2, vec3 } from "gl-matrix";
import type { AABB3, CylinderData, EdgeData, FaceData, ProductData } from "./brep";
import type { Curve3D, LineSegment3D } from "./curves";
import { Arc3D, Line3D, LineStrip3D, lineToSegment, pointAtAngle } from "./curves";
import { matFromInstance } from "./loader";
import type { Plane } from "./surfaces";
import { closestPointToLine } from "./util";
import { unitToScale } from "./loader";
import type { CylinerMeasureType, DuoMeasurementValues, MeasureSettings } from "measure";
import { MeasureTool } from "./scene";


glMatrix.setMatrixArrayType(Array);

const epsilon = 0.0001;

export function isInsideAABB(point: vec3, aabb: AABB3, epsilon = 0): boolean {
    for (let i = 0; i < 3; ++i) {
        if (
            point[i] - aabb.min[i] + epsilon < 0 ||
            aabb.max[i] - point[i] + epsilon < 0
        ) {
            return false;
        }
    }
    return true;
}

export function cylinderLength(
    product: ProductData,
    cylinderFace: FaceData,
    origo: vec3,
    dir: vec3
): number {
    const loopData = product.loops[cylinderFace.outerLoop];
    //const halfEdges = loopData.halfEdges.map((i) => product.halfEdges[i]);
    // //First try with seam
    // for (const halfEdge of halfEdges) {
    //     const edge = product.edges[halfEdge.edge];
    //     if (edge.virtual) {
    //         return (edge.parameterBounds[1] - edge.parameterBounds[0]) * halfEdge.direction;
    //     }
    // }
    const circleOrigins: ReadonlyVec3[] = [];
    for (const halfEdge of loopData.halfEdges) {
        const halfEdgeData = product.halfEdges[halfEdge];
        const edgeData = product.edges[halfEdgeData.edge];
        if (edgeData.curve3D !== undefined) {
            const curveData = product.curves3D[edgeData.curve3D];
            if (curveData.kind == "circle") {
                circleOrigins.push(curveData.origin);
            }
        }
    }
    if (circleOrigins.length == 2) {
        let sense = 1;
        const other = vec3.equals(circleOrigins[0], origo)
            ? circleOrigins[1]
            : circleOrigins[0];
        if (vec3.dot(dir, vec3.sub(vec3.create(), other, origo)) < 0) {
            sense = -1;
        }
        return sense * vec3.dist(circleOrigins[0], circleOrigins[1]);
    }
    return 0;
}

function fullCircle(edge: EdgeData): boolean {
    const paramLength = Math.abs(
        edge.parameterBounds[1] - edge.parameterBounds[0]
    );
    return Math.abs(paramLength - 2 * Math.PI) < epsilon;
}

export function fullCircleCylinder(
    product: ProductData,
    cylinderFace: FaceData
): boolean {
    const loopData = product.loops[cylinderFace.outerLoop];
    const halfEdges = loopData.halfEdges.map((i) => product.halfEdges[i]);
    let noArcs = 0;
    for (const halfEdge of halfEdges) {
        const edge = product.edges[halfEdge.edge];
        if (edge.curve3D !== undefined) {
            const curve = product.curves3D[edge.curve3D];
            if (curve.kind == "circle") {
                noArcs++;
                if (!fullCircle(edge)) {
                    return false;
                }
            }
        }
    }
    return noArcs == 2;
}

export async function cylinderCenterLine(
    product: ProductData,
    cylinderFace: FaceData,
    cylinderData: CylinderData,
    instanceMat: ReadonlyMat4,
    measureType?: CylinerMeasureType
): Promise<[vec3, vec3]> {
    const scale = unitToScale(product.units);
    const cylinderMtx = mat4.fromValues(
        ...(cylinderData.transform as Parameters<typeof mat4.fromValues>)
    );
    const cylinderOrigo = mat4.getTranslation(vec3.create(), cylinderMtx);
    const cylinderDir = vec3.fromValues(
        cylinderMtx[8],
        cylinderMtx[9],
        cylinderMtx[10]
    );
    const cyliderLen = cylinderLength(
        product,
        cylinderFace,
        cylinderOrigo,
        cylinderDir
    );
    const cylinderEnd = vec3.add(
        vec3.create(),
        cylinderOrigo,
        vec3.scale(vec3.create(), cylinderDir, cyliderLen)
    );
    vec3.transformMat4(cylinderOrigo, cylinderOrigo, instanceMat);
    vec3.transformMat4(cylinderEnd, cylinderEnd, instanceMat);

    if (measureType == "bottom" || measureType == "top") {
        //top or bottom
        const dir = vec3.sub(vec3.create(), cylinderEnd, cylinderOrigo);
        vec3.normalize(dir, dir);
        const up = glMatrix.equals(
            Math.abs(vec3.dot(vec3.fromValues(0, 0, 1), dir)),
            1
        )
            ? vec3.fromValues(0, 1, 0)
            : vec3.fromValues(0, 0, 1);

        const right = vec3.cross(vec3.create(), up, dir);
        vec3.cross(up, dir, right);
        vec3.normalize(up, up);
        if (measureType == "top") {
            vec3.scaleAndAdd(cylinderOrigo, cylinderOrigo, up, cylinderData.radius * scale);
            vec3.scaleAndAdd(cylinderEnd, cylinderEnd, up, cylinderData.radius * scale);
        } else {
            vec3.scaleAndAdd(cylinderOrigo, cylinderOrigo, up, -cylinderData.radius * scale);
            vec3.scaleAndAdd(cylinderEnd, cylinderEnd, up, -cylinderData.radius * scale);
        }
    }

    return [cylinderOrigo, cylinderEnd];
}

export function closestPointsToIntersection(
    startA: ReadonlyVec3,
    endA: ReadonlyVec3,
    startB: ReadonlyVec3,
    endB: ReadonlyVec3
): vec3 {
    const dirA = vec3.sub(vec3.create(), endA, startA);
    const lenA = vec3.len(dirA);
    vec3.normalize(dirA, dirA);
    const dirB = vec3.sub(vec3.create(), endB, startB);
    vec3.normalize(dirB, dirB);
    const dp = vec3.dot(dirA, dirB);
    const cp = vec3.len(vec3.cross(vec3.create(), dirA, dirB));

    function intersectionPoint(
        a: ReadonlyVec3,
        da: ReadonlyVec3,
        p: ReadonlyVec3,
        l: number
    ): vec3 {
        const ab = vec3.sub(vec3.create(), p, a);
        const ta = vec3.dot(ab, da);
        const pa = vec3.scaleAndAdd(vec3.create(), a, da, ta);
        const d = vec3.dist(pa, p);
        const tb = (d * dp) / cp;
        const t = Math.min(l, Math.max(ta + tb, 0));
        return vec3.scaleAndAdd(vec3.create(), a, da, t);
    }

    return intersectionPoint(startA, dirA, startB, lenA);
}

export function closestProjectedPoints(
    startA: ReadonlyVec3,
    endA: ReadonlyVec3,
    startB: ReadonlyVec3,
    endB: ReadonlyVec3
): [number, vec3, vec3] {
    let pointA = vec3.create();
    let pointB = vec3.create();

    const { pos: p1 } = closestPointToLine(startB, startA, endA);
    const { pos: p2 } = closestPointToLine(endB, startA, endA);
    const { pos: p3 } = closestPointToLine(startA, startB, endB);
    const { pos: p4 } = closestPointToLine(endA, startB, endB);

    const d1 = vec3.length(vec3.sub(vec3.create(), startB, p1));
    const d2 = vec3.length(vec3.sub(vec3.create(), p2, endB));
    const d3 = vec3.length(vec3.sub(vec3.create(), startA, p3));
    const d4 = vec3.length(vec3.sub(vec3.create(), p4, endA));

    let pointChosen: "a" | "b" = "a";
    let distance = 0;
    if (d1 < d2 && d1 < d3 && d1 < d4) {
        distance = d1;
        pointA = p1;
        pointB = startB as vec3;
    } else if (d2 < d3 && d2 < d4) {
        distance = d2;
        pointA = p2;
        pointB = endB as vec3;
    } else if (d3 < d4) {
        distance = d3;
        pointA = startA as vec3;
        pointB = p3;
        pointChosen = "b"
    } else {
        distance = d3;
        pointA = endA as vec3;
        pointB = p4;
        pointChosen = "b"
    }
    if (pointChosen == "a") {
        const { pos: p5 } = closestPointToLine(pointA, startB, endB);
        const testDist = vec3.dist(p5, pointA);
        if (testDist < distance) {
            pointB = p5;
            distance = testDist;
        }
    } else {
        const { pos: p5 } = closestPointToLine(pointB, startA, endA);
        const testDist = vec3.dist(p5, pointB);
        if (testDist < distance) {
            pointA = p5;
            distance = testDist;
        }
    }

    return [distance, pointA, pointB];
}

export function decomposePlane(
    product: ProductData,
    faceData: FaceData,
    instanceIdx: number,
    plane: Plane,
    centerPoint = false
): [vec3, vec3] {
    const mat = matFromInstance(product.instances[instanceIdx]);
    const normalMat = mat3.normalFromMat4(mat3.create(), mat);

    const uv = vec2.fromValues(0, 0);
    const planePoint = vec3.create();
    const planeNorm = vec3.create();
    if (centerPoint) {
        vec3.add(planePoint, faceData.aabb.max, faceData.aabb.min);
        vec3.scale(planePoint, planePoint, 0.5);
    } else {
        plane.evalPosition(planePoint, uv);
    }
    plane.evalNormal(planeNorm, uv);
    vec3.transformMat4(planePoint, planePoint, mat);
    vec3.transformMat3(planeNorm, planeNorm, normalMat);
    vec3.normalize(planeNorm, planeNorm);
    return [planePoint, planeNorm];
}

function lineToLineMeasure(segA: LineSegment3D, segB: LineSegment3D): DuoMeasurementValues {
    const parallel =
        vec3.equals(segA.dir, segB.dir) ||
        vec3.equals(segA.dir, vec3.negate(segB.dir, segB.dir));

    let [distance, pointA, pointB] = closestProjectedPoints(
        segA.start,
        segA.end,
        segB.start,
        segB.end
    );
    const diff = vec3.sub(vec3.create(), pointA, pointB);
    if (!parallel) {
        const crossPoint = closestPointsToIntersection(
            segA.start,
            segA.end,
            segB.start,
            segB.end
        );
        const { pos: crossPointA } = closestPointToLine(
            crossPoint,
            segA.start,
            segA.end
        );
        const { pos: crossPointB } = closestPointToLine(
            crossPoint,
            segB.start,
            segB.end
        );
        if (distance > vec3.dist(crossPointA, crossPointB)) {
            pointA = crossPointA;
            pointB = crossPointB;
            vec3.sub(diff, crossPointB, crossPointA);
        }
    }

    return {
        drawKind: "measureResult",
        distance: vec3.len(diff),
        distanceX: Math.abs(diff[0]),
        distanceY: Math.abs(diff[1]),
        distanceZ: Math.abs(diff[2]),
        measureInfoA: { point: pointA },
        measureInfoB: { point: pointB }
    };
}

function toMeasureValues(pointA: vec3, pointB: vec3, parameterA?: number, parameterB?: number): DuoMeasurementValues {
    const diff = vec3.subtract(vec3.create(), pointA, pointB);
    return {
        drawKind: "measureResult",
        distance: vec3.len(diff),
        distanceX: Math.abs(diff[0]),
        distanceY: Math.abs(diff[1]),
        distanceZ: Math.abs(diff[2]),
        measureInfoA: { point: pointA, parameter: parameterA },
        measureInfoB: { point: pointB, parameter: parameterB }
    };
}

function segmentToArcMeasure(
    arc: Arc3D,
    arcMat: ReadonlyMat4,
    seg: LineSegment3D
): DuoMeasurementValues {
    const wsOrigin = vec3.transformMat4(vec3.create(), arc.origin, arcMat);
    const { pos: point } = closestPointToLine(wsOrigin, seg.start, seg.end);
    const arcInvMat = mat4.invert(mat4.create(), arcMat);
    const pointInArcSpace = vec3.transformMat4(vec3.create(), point, arcInvMat);

    const t = pointAtAngle(pointInArcSpace, arc);
    const pointA = vec3.create();
    const pointB = vec3.create();
    if (t <= arc.endParam && t >= arc.beginParam) {
        arc.eval(t, pointA, undefined);
        vec3.transformMat4(pointA, pointA, arcMat);
        vec3.copy(pointB, point);
    } else {
        const arcPointA = vec3.create();
        arc.eval(arc.beginParam, arcPointA, undefined);
        vec3.transformMat4(arcPointA, arcPointA, arcMat);
        const arcPointB = vec3.create();
        arc.eval(arc.endParam, arcPointB, undefined);
        vec3.transformMat4(arcPointB, arcPointB, arcMat);
        const { pos: linePointA } = closestPointToLine(
            arcPointA,
            seg.start,
            seg.end
        );
        const { pos: linePointB } = closestPointToLine(
            arcPointB,
            seg.start,
            seg.end
        );

        const da = vec3.dist(linePointA, arcPointA);
        const db = vec3.dist(linePointB, arcPointB);
        if (da < db) {
            vec3.copy(pointA, arcPointA);
            vec3.copy(pointB, linePointA);
        } else {
            vec3.copy(pointA, arcPointB);
            vec3.copy(pointB, linePointB);
        }
    }
    return toMeasureValues(pointA, pointB);
}

function closestPointToArc(point: ReadonlyVec3, arc: Arc3D, mat: ReadonlyMat4) {
    const invMat = mat4.invert(mat4.create(), mat);
    const localSpaceP = vec3.transformMat4(vec3.create(), point, invMat);
    const t = arc.invert(localSpaceP);
    const pointOnCircle = vec3.create();
    arc.eval(t, pointOnCircle, undefined);
    vec3.transformMat4(pointOnCircle, pointOnCircle, mat);
    return pointOnCircle;
}

function getCurveToCurveMeasureValues(
    productA: ProductData,
    curveA: Curve3D,
    instanceIdxA: number,
    productB: ProductData,
    curveB: Curve3D,
    instanceIdxB: number
): DuoMeasurementValues | undefined {
    let curveDataA = { prouct: productA, curve: curveA, instance: instanceIdxA };
    let curveDataB = { prouct: productB, curve: curveB, instance: instanceIdxB };
    const entities = [curveDataA, curveDataB];
    entities.sort((a, b) => a.curve!.kind.localeCompare(b.curve!.kind));
    [curveDataA, curveDataB] = entities;
    const kindCombo = `${curveDataA.curve!.kind}_${curveDataB.curve!.kind}`;
    const matA = matFromInstance(
        curveDataA.prouct.instances[curveDataA.instance]
    );
    const matB = matFromInstance(
        curveDataB.prouct.instances[curveDataB.instance]
    );
    switch (kindCombo) {
        case "line_line": {
            const values = lineToLineMeasure(
                lineToSegment(curveDataA.curve as Line3D, matA),
                lineToSegment(curveDataB.curve as Line3D, matB)
            );
            return values;
        }
        case "arc_arc": {
            const arcA = curveDataA.curve as Arc3D;
            const arcB = curveDataB.curve as Arc3D;
            const wsOriginA = vec3.transformMat4(vec3.create(), arcA.origin, matA);
            const wsOriginB = vec3.transformMat4(vec3.create(), arcB.origin, matB);
            const closestPointA = closestPointToArc(wsOriginA, arcB, matB);
            const closestPointB = closestPointToArc(wsOriginB, arcA, matA);
            return toMeasureValues(closestPointA, closestPointB);
        }
        case "arc_line": {
            const arc = curveDataA.curve as Arc3D;
            const line = curveDataB.curve as Line3D;
            return segmentToArcMeasure(arc, matA, lineToSegment(line, matA));
        }
        case "arc_lineStrip": {
            const arc = curveDataA.curve as Arc3D;
            const strip = curveDataB.curve as LineStrip3D;
            const segments = strip.toSegments(matB);
            let minDist = 1000000;
            let bestMeasureValues: undefined | DuoMeasurementValues = undefined;
            for (const seg of segments) {
                const measureValue = segmentToArcMeasure(arc, matA, seg);
                if (measureValue.distance && measureValue.distance < minDist) {
                    bestMeasureValues = measureValue;
                    minDist = measureValue.distance;
                }
            }
            return bestMeasureValues;
        }
        case "line_lineStrip": {
            const segmentA = lineToSegment(curveDataA.curve as Line3D, matA);
            const strip = curveDataB.curve as LineStrip3D;
            const segments = strip.toSegments(matB);
            let minDist = 1000000;
            let bestMeasureValues: undefined | DuoMeasurementValues = undefined;
            for (const seg of segments) {
                const measureValue = lineToLineMeasure(segmentA, seg);
                if (measureValue.distance && measureValue.distance < minDist) {
                    bestMeasureValues = measureValue;
                    minDist = measureValue.distance;
                }
            }
            if (
                bestMeasureValues &&
                bestMeasureValues.measureInfoA?.point &&
                bestMeasureValues.measureInfoB?.point
            ) {
                const tb = strip.invert(bestMeasureValues.measureInfoB.point);
                return { ...bestMeasureValues, measureInfoB: { point: bestMeasureValues.measureInfoB.point, parameter: tb } };
            }
        }
        case "lineStrip_lineStrip": {
            const stripA = curveDataA.curve as LineStrip3D;
            const segmentsA = stripA.toSegments(matA);

            const stripB = curveDataB.curve as LineStrip3D;
            const segmentsB = stripB.toSegments(matB);
            let minDist = 1000000;
            let bestMeasureValues: undefined | DuoMeasurementValues = undefined;
            for (const segA of segmentsA) {
                for (const segB of segmentsB) {
                    const measureValue = lineToLineMeasure(segA, segB);
                    if (measureValue.distance && measureValue.distance < minDist) {
                        bestMeasureValues = measureValue;
                        minDist = measureValue.distance;
                    }
                }
            }
            if (
                bestMeasureValues &&
                bestMeasureValues.measureInfoA?.point &&
                bestMeasureValues.measureInfoB?.point
            ) {
                const ta = stripA.invert(bestMeasureValues.measureInfoA.point);
                const tb = stripB.invert(bestMeasureValues.measureInfoB.point);
                return { ...bestMeasureValues, measureInfoA: { point: bestMeasureValues.measureInfoA.point, parameter: ta }, measureInfoB: { point: bestMeasureValues.measureInfoB.point, parameter: tb } };
            }
            return bestMeasureValues;
        }
    }
}

export async function getEdgeToEdgeMeasureValues(
    productA: ProductData,
    edgeIdxA: number,
    instanceIdxA: number,
    productB: ProductData,
    edgeIdxB: number,
    instanceIdxB: number
): Promise<DuoMeasurementValues | undefined> {
    let edgeCurveA = MeasureTool.geometryFactory.getCurve3DFromEdge(
        productA,
        edgeIdxA
    );
    let edgeCurveB = MeasureTool.geometryFactory.getCurve3DFromEdge(
        productB,
        edgeIdxB
    );
    if (edgeCurveA && edgeCurveB) {
        return getCurveToCurveMeasureValues(
            productA,
            edgeCurveA,
            instanceIdxA,
            productB,
            edgeCurveB,
            instanceIdxB
        );
    }
}

export async function faceToPointMeasureValues(
    product: ProductData,
    faceIdx: number,
    instanceIdx: number,
    point: vec3,
    scale: number,
    setting?: MeasureSettings
): Promise<DuoMeasurementValues | undefined> {
    const faceData = product.faces[faceIdx];
    const surfaceData = product.surfaces[faceData.surface];
    const surface = MeasureTool.geometryFactory.getSurface(surfaceData, 1);
    if (surface) {
        const mat = matFromInstance(product.instances[instanceIdx]);

        switch (surface.kind) {
            case "plane": {
                const [pointPlane, norm] = decomposePlane(
                    product,
                    faceData,
                    instanceIdx,
                    surface as Plane,
                    false
                );

                const d = vec3.dot(
                    norm,
                    vec3.subtract(vec3.create(), point, pointPlane)
                );
                const normalPoint = vec3.add(
                    vec3.create(),
                    point,
                    vec3.scale(vec3.create(), vec3.negate(vec3.create(), norm), d)
                );

                return {
                    drawKind: "measureResult",
                    normalDistance: Math.abs(d),
                    distanceX: 0,
                    distanceY: 0,
                    distanceZ: 0,
                    normalPoints: [point, normalPoint],
                };
            }
            case "cylinder": {
                const cylinderMeasure = setting ? setting.cylinderMeasure : "center";
                const cylinder = surfaceData as CylinderData;
                const [cylinderOrigo, cylinderEnd] = await cylinderCenterLine(
                    product,
                    faceData,
                    cylinder,
                    mat,
                    cylinderMeasure
                );

                const projectedPoint = vec3.create();
                const { pos: p1 } = closestPointToLine(
                    point,
                    cylinderOrigo,
                    cylinderEnd,
                    projectedPoint
                );
                const diff = vec3.sub(vec3.create(), point, p1);
                const canUseCylinderSettings =
                    vec3.equals(projectedPoint, p1) &&
                    fullCircleCylinder(product, faceData);

                if (
                    (cylinderMeasure == "closest" || cylinderMeasure == "furthest") &&
                    canUseCylinderSettings
                ) {
                    vec3.normalize(diff, diff);
                    vec3.scale(diff, diff, cylinder.radius * scale);
                    if (cylinderMeasure == "closest") {
                        vec3.add(p1, p1, diff);
                    } else {
                        vec3.sub(p1, p1, diff);
                    }
                    vec3.sub(diff, point, p1);
                }

                return {
                    drawKind: "measureResult",
                    distance: vec3.length(diff),
                    distanceX: Math.abs(diff[0]),
                    distanceY: Math.abs(diff[1]),
                    distanceZ: Math.abs(diff[2]),
                    measureInfoA: { point, validMeasureSettings: canUseCylinderSettings },
                    measureInfoB: { point: p1, validMeasureSettings: canUseCylinderSettings }
                };
            }
        }
    }
}

function curveToPointMeasureValues(
    product: ProductData,
    curve: Curve3D,
    instanceIdx: number,
    point: vec3
): DuoMeasurementValues | undefined {
    const mat = matFromInstance(product.instances[instanceIdx]);
    if (curve.kind == "line") {
        const line = curve as Line3D;
        const start = vec3.create();
        const end = vec3.create();
        const dir = vec3.create();
        curve.eval(line.beginParam, start, dir);
        curve.eval(line.endParam, end, undefined);
        vec3.transformMat4(start, start, mat);
        vec3.transformMat4(end, end, mat);
        const projectedPoint = vec3.create();
        const { pos: closestPointOnLine } = closestPointToLine(
            point,
            start,
            end,
            projectedPoint
        );
        return toMeasureValues(point, closestPointOnLine);
    } else if (curve.kind == "arc") {
        const closestPoint = closestPointToArc(point, curve as Arc3D, mat);
        return toMeasureValues(point, closestPoint);
    } else if (curve.kind == "lineStrip") {
        const invMat = mat4.invert(mat4.create(), mat);
        const localSpaceP = vec3.transformMat4(vec3.create(), point, invMat);
        const t = curve.invert(localSpaceP);
        const closestPoint = vec3.create();
        curve.eval(t, closestPoint, undefined);
        vec3.transformMat4(closestPoint, closestPoint, mat);
        return toMeasureValues(point, closestPoint, undefined, t);
    }
}

export async function edgeToPointMeasureValues(
    product: ProductData,
    edgeIdx: number,
    instanceIdx: number,
    point: vec3
): Promise<DuoMeasurementValues | undefined> {
    const curve = MeasureTool.geometryFactory.getCurve3DFromEdge(product, edgeIdx);
    if (curve) {
        return curveToPointMeasureValues(product, curve, instanceIdx, point);
    }
}

export async function segmentToPointMeasureValues(
    product: ProductData,
    segIdx: number,
    instanceIdx: number,
    point: vec3
): Promise<DuoMeasurementValues | undefined> {
    const curve = MeasureTool.geometryFactory.getCurve3DFromSegment(product, segIdx);
    if (curve) {
        return curveToPointMeasureValues(product, curve, instanceIdx, point);
    }
}

function lineToPlaneMeasure(
    lineSegment: LineSegment3D,
    plane: Plane,
    planeProduct: ProductData,
    planeFacedata: FaceData,
    faceInstance: number
): DuoMeasurementValues | undefined {
    const [planePoint, planeNorm] = decomposePlane(
        planeProduct,
        planeFacedata,
        faceInstance,
        plane
    );
    const lineLength = vec3.dist(lineSegment.start, lineSegment.end);
    const linePoint = vec3.scaleAndAdd(
        vec3.create(),
        lineSegment.start,
        lineSegment.dir,
        lineLength
    );
    const parallel = Math.abs(vec3.dot(lineSegment.dir, planeNorm)) < 0.001;
    if (parallel) {
        const d1 = vec3.dot(planeNorm, planePoint);
        const d2 = vec3.dot(planeNorm, linePoint);
        const d = d1 - d2;
        const normalPointFromLine = vec3.add(
            vec3.create(),
            linePoint,
            vec3.scale(vec3.create(), planeNorm, d)
        );

        return {
            drawKind: "measureResult",
            distance: Math.abs(d),
            distanceX: 0,
            distanceY: 0,
            distanceZ: 0,
            normalPoints: [normalPointFromLine, linePoint]
        };
    }
}

async function lineToCylinderMeasure(
    seg: LineSegment3D,
    cylinder: CylinderData,
    cylinderProduct: ProductData,
    cylinderFaceData: FaceData,
    cylinderMat: mat4,
    cylinderScale: number,
    cylinderMeasure: CylinerMeasureType
): Promise<DuoMeasurementValues> {
    const [cylinderOrigo, cylinderEnd] = await cylinderCenterLine(
        cylinderProduct,
        cylinderFaceData,
        cylinder,
        cylinderMat,
        cylinderMeasure
    );
    const cylinderDir = vec3.sub(vec3.create(), cylinderEnd, cylinderOrigo);
    vec3.normalize(cylinderDir, cylinderDir);
    const parallel =
        vec3.equals(cylinderDir, seg.dir) ||
        vec3.equals(cylinderDir, vec3.negate(vec3.create(), seg.dir));

    const [distance, pointA, pointB] = closestProjectedPoints(
        cylinderOrigo,
        cylinderEnd,
        seg.start,
        seg.end
    );
    if (!parallel) {
        const crossPoint = closestPointsToIntersection(
            cylinderOrigo,
            cylinderEnd,
            seg.start,
            seg.end
        );
        const { pos: crossPointA } = closestPointToLine(
            crossPoint,
            cylinderOrigo,
            cylinderEnd
        );
        const { pos: crossPointB } = closestPointToLine(
            crossPoint,
            seg.start,
            seg.end
        );
        if (distance > vec3.dist(crossPointA, crossPointB)) {
            vec3.copy(pointA, crossPointA);
            vec3.copy(pointB, crossPointB);
        }
    }
    const diff = vec3.sub(vec3.create(), pointB, pointA);

    const canUseCylinderSettings =
        parallel && fullCircleCylinder(cylinderProduct, cylinderFaceData);

    if (
        (cylinderMeasure == "closest" || cylinderMeasure == "furthest") &&
        canUseCylinderSettings
    ) {
        vec3.normalize(diff, diff);
        vec3.scale(diff, diff, cylinder.radius * cylinderScale);
        if (cylinderMeasure == "closest") {
            vec3.add(pointA, pointA, diff);
        } else {
            vec3.sub(pointA, pointA, diff);
        }
        vec3.sub(diff, pointB, pointA);
    }
    return {
        drawKind: "measureResult",
        distance: vec3.length(diff),
        distanceX: Math.abs(diff[0]),
        distanceY: Math.abs(diff[1]),
        distanceZ: Math.abs(diff[2]),
        measureInfoA: { point: pointA, validMeasureSettings: canUseCylinderSettings },
        measureInfoB: { point: pointB, validMeasureSettings: canUseCylinderSettings }
    };
}

async function getCurveToSurfaceMeasureValues(
    curve: Curve3D,
    productA: ProductData,
    curveInstanceIdx: number,
    productB: ProductData,
    faceIdx: number,
    faceInstanceIdx: number,
    setting?: MeasureSettings
) {
<<<<<<< HEAD
    const faceData = productB.faces[faceIdx];
    const surfaceData = productB.surfaces[faceData.surface];
    const surface = MeasureTool.geometryFactory.getSurface(surfaceData, 1);
    if (surface) {
        const kindCombo = `${curve.kind}_${surface.kind}`;
        switch (kindCombo) {
            case "line_plane": {
                const line = curve as Line3D;
                const lineMat = matFromInstance(productA.instances[curveInstanceIdx]);
                const plane = surface as Plane;
                return lineToPlaneMeasure(
                    lineToSegment(line, lineMat),
                    plane,
                    productB,
                    faceData,
                    faceInstanceIdx
                );
            }
            case "lineStrip_plane": {
                const stripMat = matFromInstance(productA.instances[curveInstanceIdx]);
                const strip = curve as LineStrip3D;
                const segments = strip.toSegments(stripMat);
                let minDist = 1000000;
                let bestMeasureValues: undefined | DuoMeasurementValues = undefined;
                const plane = surface as Plane;
                for (const seg of segments) {
                    const measureValue = lineToPlaneMeasure(
                        seg,
                        plane,
                        productB,
                        faceData,
                        faceInstanceIdx
                    );
                    if (measureValue && measureValue.distance && measureValue.distance < minDist) {
                        bestMeasureValues = measureValue;
                        minDist = measureValue.distance;
                    }
                }
                return bestMeasureValues;
            }
            case "line_cylinder": {
                const line = curve as Line3D;
                const lineMat = matFromInstance(productA.instances[curveInstanceIdx]);

                const cylinder = surfaceData as CylinderData;
                const cylinderMat = matFromInstance(
                    productB.instances[faceInstanceIdx]
                );
                return await lineToCylinderMeasure(
                    lineToSegment(line, lineMat),
                    cylinder,
                    productB,
                    faceData,
                    cylinderMat,
                    unitToScale(productB.units),
                    setting ? setting.cylinderMeasure : "center"
                );
            }
            case "lineStrip_cylinder": {
                const stripMat = matFromInstance(productA.instances[curveInstanceIdx]);
                const cylinderMat = matFromInstance(
                    productB.instances[faceInstanceIdx]
                );
                const strip = curve as LineStrip3D;
                const segments = strip.toSegments(stripMat);
                let minDist = 1000000;
                let bestMeasureValues: undefined | DuoMeasurementValues = undefined;
                for (const seg of segments) {
                    const measureValue = await lineToCylinderMeasure(
                        seg,
                        surfaceData as CylinderData,
                        productB,
                        faceData,
                        cylinderMat,
                        unitToScale(productB.units),
                        setting ? setting.cylinderMeasure : "center"
                    );
                    if (measureValue.distance && measureValue.distance < minDist) {
                        bestMeasureValues = measureValue;
                        minDist = measureValue.distance;
                    }
                }
                return bestMeasureValues;
            }
=======
  const faceData = productB.faces[faceIdx];
  const surfaceData = productB.surfaces[faceData.surface];
  const surface = MeasureTool.geometryFactory.getSurface(surfaceData, 1);
  if (surface) {
    const kindCombo = `${curve.kind}_${surface.kind}`;
    switch (kindCombo) {
      case "line_plane": {
        const line = curve as Line3D;
        const lineMat = matFromInstance(productA.instances[curveInstanceIdx]);
        const plane = surface as Plane;
        return lineToPlaneMeasure(
          lineToSegment(line, lineMat),
          plane,
          productB,
          faceData,
          faceInstanceIdx
        );
      }
      case "lineStrip_plane": {
        const stripMat = matFromInstance(productA.instances[curveInstanceIdx]);
        const strip = curve as LineStrip3D;
        const segments = strip.toSegments(stripMat);
        let minDist = 1000000;
        let bestMeasureValues: undefined | DuoMeasurementValues = undefined;
        const plane = surface as Plane;
        for (const seg of segments) {
          const measureValue = lineToPlaneMeasure(
            seg,
            plane,
            productB,
            faceData,
            faceInstanceIdx
          );
          if (measureValue && measureValue.distance && measureValue.distance < minDist) {
            bestMeasureValues = measureValue;
            minDist = measureValue.distance;
          }
        }
        return bestMeasureValues;
      }
      case "line_cylinder": {
        const line = curve as Line3D;
        const lineMat = matFromInstance(productA.instances[curveInstanceIdx]);

        const cylinder = surfaceData as CylinderData;
        const cylinderMat = matFromInstance(
          productB.instances[faceInstanceIdx]
        );
        return await lineToCylinderMeasure(
          lineToSegment(line, lineMat),
          cylinder,
          productB,
          faceData,
          cylinderMat,
          unitToScale(productB.units),
          setting?.cylinderMeasure ? setting.cylinderMeasure : "center"
        );
      }
      case "lineStrip_cylinder": {
        const stripMat = matFromInstance(productA.instances[curveInstanceIdx]);
        const cylinderMat = matFromInstance(
          productB.instances[faceInstanceIdx]
        );
        const strip = curve as LineStrip3D;
        const segments = strip.toSegments(stripMat);
        let minDist = 1000000;
        let bestMeasureValues: undefined | DuoMeasurementValues = undefined;
        for (const seg of segments) {
          const measureValue = await lineToCylinderMeasure(
            seg,
            surfaceData as CylinderData,
            productB,
            faceData,
            cylinderMat,
            unitToScale(productB.units),
            setting?.cylinderMeasure ? setting.cylinderMeasure : "center"
          );
          if (measureValue.distance && measureValue.distance < minDist) {
            bestMeasureValues = measureValue;
            minDist = measureValue.distance;
          }
>>>>>>> 470ec772
        }
    }
}

export async function getEdgeToFaceMeasureValues(
    productA: ProductData,
    edgeIdx: number,
    edgeInstanceIdx: number,
    productB: ProductData,
    faceIdx: number,
    faceInstanceIdx: number,
    setting?: MeasureSettings
): Promise<DuoMeasurementValues | undefined> {
    const edgeCurve = MeasureTool.geometryFactory.getCurve3DFromEdge(
        productA,
        edgeIdx
    );
    if (edgeCurve) {
        return getCurveToSurfaceMeasureValues(
            edgeCurve,
            productA,
            edgeInstanceIdx,
            productB,
            faceIdx,
            faceInstanceIdx,
            setting
        );
    }
}

export async function getSegmentToFaceMeasureValues(
    productA: ProductData,
    segIdx: number,
    segInstanceIdx: number,
    productB: ProductData,
    faceIdx: number,
    faceInstanceIdx: number,
    setting?: MeasureSettings
): Promise<DuoMeasurementValues | undefined> {
    const segCurve = MeasureTool.geometryFactory.getCurve3DFromSegment(
        productA,
        segIdx
    );
    if (segCurve) {
        return getCurveToSurfaceMeasureValues(
            segCurve,
            productA,
            segInstanceIdx,
            productB,
            faceIdx,
            faceInstanceIdx,
            setting
        );
    }
}

function planeToPlaneMeasure(
    productA: ProductData,
    faceDataA: FaceData,
    instanceA: number,
    planeA: Plane,
    productB: ProductData,
    faceDataB: FaceData,
    instanceB: number,
    planeB: Plane
): DuoMeasurementValues | undefined {
    const [pointPlaneA, normA] = decomposePlane(
        productA,
        faceDataA,
        instanceA,
        planeA,
        true
    );
    const [pointPlaneB, normB] = decomposePlane(
        productB,
        faceDataB,
        instanceB,
        planeB
    );

    const dot = Math.abs(vec3.dot(normA, normB));
    if (dot > 0.999) {
        const d = vec3.dot(
            normA,
            vec3.subtract(vec3.create(), pointPlaneB, pointPlaneA)
        );
        const normalPointB = vec3.add(
            vec3.create(),
            pointPlaneA,
            vec3.scale(vec3.create(), normA, d)
        );
        const normalPointA = vec3.copy(vec3.create(), pointPlaneA);

        //swapAxis(pointA);
        //swapAxis(pointB);
        return {
            drawKind: "measureResult",
            distance: Math.abs(d),
            distanceX: 0,
            distanceY: 0,
            distanceZ: 0,
            normalPoints: [normalPointA, normalPointB],
        };
    }
}

async function cylinderToCylinderMeasure(
    cylinderA: CylinderData,
    matA: mat4,
    productA: ProductData,
    faceDataA: FaceData,
    scaleA: number,
    cylinderB: CylinderData,
    matB: mat4,
    productB: ProductData,
    faceDataB: FaceData,
    scaleB: number,
    cylinderMeasureA: CylinerMeasureType,
    cylinderMeasureB: CylinerMeasureType
): Promise<DuoMeasurementValues> {
    const [cylinderOrigoA, cylinderEndA] = await cylinderCenterLine(
        productA,
        faceDataA,
        cylinderA,
        matA,
        cylinderMeasureA
    );
    const dirA = vec3.sub(vec3.create(), cylinderEndA, cylinderOrigoA);
    vec3.normalize(dirA, dirA);

    const [cylinderOrigoB, cylinderEndB] = await cylinderCenterLine(
        productB,
        faceDataB,
        cylinderB,
        matB,
        cylinderMeasureB
    );
    const dirB = vec3.sub(vec3.create(), cylinderEndB, cylinderOrigoB);
    vec3.normalize(dirB, dirB);

    const parallel =
        vec3.equals(dirA, dirB) ||
        vec3.equals(dirA, vec3.negate(vec3.create(), dirB));
    let [distance, pointA, pointB] = closestProjectedPoints(
        cylinderOrigoA,
        cylinderEndA,
        cylinderOrigoB,
        cylinderEndB
    );

    const diff = vec3.sub(vec3.create(), pointA, pointB);

    const canUseCylinderSettings =
        parallel &&
        fullCircleCylinder(productA, faceDataA) &&
        fullCircleCylinder(productB, faceDataB);

    let angle: { radians: number, angleDrawInfo: [vec3, vec3, vec3], additionalLine: [vec3, vec3] | undefined } | undefined = undefined;

    if (!parallel) {
        const intersectionPoint = closestPointsToIntersection(
            cylinderOrigoA,
            cylinderEndA,
            cylinderOrigoB,
            cylinderEndB
        );
        const { pos: crossPointA } = closestPointToLine(
            intersectionPoint,
            cylinderOrigoA,
            cylinderEndA
        );
        const { pos: crossPointB } = closestPointToLine(
            intersectionPoint,
            cylinderOrigoB,
            cylinderEndB
        );
        if (vec3.dist(pointA, pointB) > vec3.dist(crossPointA, crossPointB)) {
            vec3.sub(diff, crossPointB, crossPointA);
            pointA = vec3.clone(crossPointA);
            pointB = vec3.clone(crossPointB);
        }


        if (vec3.length(diff) < 0.5) {
            let negate = false;
            //For correct angle calculation
            if (vec3.dist(pointA, cylinderEndA) < vec3.dist(pointA, cylinderOrigoA)) {
                vec3.negate(dirA, dirA);
            }
            if (vec3.dist(pointB, cylinderEndB) < vec3.dist(pointB, cylinderOrigoB)) {
                negate = true;
                vec3.negate(dirB, dirB);
            }

            let radians = vec3.angle(dirA, dirB);
            if (radians > Math.PI) {
                radians = Math.PI * 2 - radians;
            }

            let addAdditionalLine = false;
            if (radians > Math.PI / 2) {
                radians = Math.PI - radians;
                if (negate) {
                    vec3.negate(dirB, dirB);
                } else {
                    vec3.negate(dirA, dirA);
                }
                addAdditionalLine = true;
            }

            const center = vec3.add(vec3.create(), pointA, pointB);
            vec3.scale(center, center, 0.5);
            const anglePa = vec3.add(vec3.create(), center, dirA);
            const anglePb = vec3.add(vec3.create(), center, dirB);
            angle = {
                radians, angleDrawInfo: [center, anglePa, anglePb],
                additionalLine: addAdditionalLine ? [vec3.clone(center), vec3.clone(anglePa)] : undefined
            }
        }
    } else {
        vec3.normalize(diff, diff);
        const radiusDirA = vec3.scale(
            vec3.create(),
            diff,
            cylinderA.radius * scaleA * -1
        );
        const radiusDirB = vec3.scale(
            vec3.create(),
            diff,
            cylinderB.radius * scaleB
        );
        if (cylinderMeasureA == "closest") {
            vec3.add(pointA, pointA, radiusDirA);
        } else if (cylinderMeasureA == "furthest") {
            vec3.sub(pointA, pointA, radiusDirA);
        }
        if (cylinderMeasureB == "closest") {
            vec3.add(pointB, pointB, radiusDirB);
        } else if (cylinderMeasureB == "furthest") {
            vec3.sub(pointB, pointB, radiusDirB);
        }
        vec3.sub(diff, pointB, pointA);
    }

    return {
        drawKind: "measureResult",
        distance: vec3.length(diff),
        distanceX: Math.abs(diff[0]),
        distanceY: Math.abs(diff[1]),
        distanceZ: Math.abs(diff[2]),
        measureInfoA: { point: pointA, validMeasureSettings: canUseCylinderSettings },
        measureInfoB: { point: pointB, validMeasureSettings: canUseCylinderSettings },
        angle,
    };
}

function cylinderToPlaneMeasure(
    cylinder: CylinderData,
    cylinderInstanceMat: mat4,
    plane: Plane,
    planeProduct: ProductData,
    planeFace: FaceData,
    planeInstance: number,
    scale: number,
    canUseCylinderSettings: boolean,
    cylinderMeasure: CylinerMeasureType
): DuoMeasurementValues | undefined {
    const cylinderNormalMat = mat3.normalFromMat4(
        mat3.create(),
        cylinderInstanceMat
    );
    const cylinderMat = mat4.fromValues(
        ...(cylinder.transform as Parameters<typeof mat4.fromValues>)
    );
    const cylinderPoint = mat4.getTranslation(vec3.create(), cylinderMat);
    vec3.transformMat4(cylinderPoint, cylinderPoint, cylinderInstanceMat);
    const cylinderDir = vec3.fromValues(
        cylinderMat[8],
        cylinderMat[9],
        cylinderMat[10]
    );
    vec3.transformMat3(cylinderDir, cylinderDir, cylinderNormalMat);
    vec3.normalize(cylinderDir, cylinderDir);

    const [planePoint, planeNorm] = decomposePlane(
        planeProduct,
        planeFace,
        planeInstance,
        plane
    );
    const dot = vec3.dot(cylinderDir, planeNorm);
    const parallel = dot < 0.000001 && dot > -0.0001;
    if (parallel) {
        const d1 = vec3.dot(planeNorm, planePoint);
        const d2 = vec3.dot(planeNorm, cylinderPoint);
        let d = d2 - d1;
        if (cylinderMeasure == "closest") {
            d = d > 0 ? d - cylinder.radius * scale : d + cylinder.radius * scale;
        } else if (cylinderMeasure == "furthest") {
            d = d > 0 ? d + cylinder.radius * scale : d - cylinder.radius * scale;
        }
        const cylinerPlanePoint = vec3.add(
            vec3.create(),
            planePoint,
            vec3.scale(vec3.create(), planeNorm, d)
        );

        return {
            drawKind: "measureResult",
            normalDistance: Math.abs(d),
            distanceX: 0,
            distanceY: 0,
            distanceZ: 0,
            normalPoints: [planePoint, cylinerPlanePoint],
            measureInfoA: { validMeasureSettings: canUseCylinderSettings },
            measureInfoB: { validMeasureSettings: canUseCylinderSettings }
        };
    }
}

export async function getSegmentToSegmentMeasureValues(
    productA: ProductData,
    segIdxA: number,
    instanceIdxA: number,
    productB: ProductData,
    segIdxB: number,
    instanceIdxB: number
): Promise<DuoMeasurementValues | undefined> {
    let curveA = MeasureTool.geometryFactory.getCurve3DFromSegment(productA, segIdxA);
    let curveB = MeasureTool.geometryFactory.getCurve3DFromSegment(productB, segIdxB);
    if (curveA && curveB) {
        return getCurveToCurveMeasureValues(
            productA,
            curveA,
            instanceIdxA,
            productB,
            curveB,
            instanceIdxB
        );
    }
    return undefined;
}

export async function getSegmentToEdgeMeasureValues(
    productA: ProductData,
    segIdx: number,
    instanceIdxA: number,
    productB: ProductData,
    edgeIdx: number,
    instanceIdxB: number
): Promise<DuoMeasurementValues | undefined> {
    let curveA = MeasureTool.geometryFactory.getCurve3DFromSegment(productA, segIdx);
    let curveB = MeasureTool.geometryFactory.getCurve3DFromEdge(productB, edgeIdx);
    if (curveA && curveB) {
        return getCurveToCurveMeasureValues(
            productA,
            curveA,
            instanceIdxA,
            productB,
            curveB,
            instanceIdxB
        );
    }
    return undefined;
}

export async function getFaceToFaceMeasureValues(
    productA: ProductData,
    faceIdxA: number,
    instanceIdxA: number,
    productB: ProductData,
    faceIdxB: number,
    instanceIdxB: number,
    settingA?: MeasureSettings,
    settingB?: MeasureSettings
): Promise<DuoMeasurementValues | undefined> {
<<<<<<< HEAD
    const faceDataA = productA.faces[faceIdxA];
    const surfaceDataA = productA.surfaces[faceDataA.surface];
    let surfaceA = {
        surf: MeasureTool.geometryFactory.getSurface(surfaceDataA, 1),
        instanceIdx: instanceIdxA,
        faceData: faceDataA,
        data: surfaceDataA,
        product: productA,
        setting: settingA,
    };
=======
  const faceDataA = productA.faces[faceIdxA];
  const surfaceDataA = productA.surfaces[faceDataA.surface];
  let surfaceA = {
    surf: MeasureTool.geometryFactory.getSurface(surfaceDataA, 1),
    instanceIdx: instanceIdxA,
    faceData: faceDataA,
    data: surfaceDataA,
    product: productA,
    setting: settingA,
  };

  const faceDataB = productB.faces[faceIdxB];
  const surfaceDataB = productB.surfaces[faceDataB.surface];
  let surfaceB = {
    surf: MeasureTool.geometryFactory.getSurface(surfaceDataB, 1),
    instanceIdx: instanceIdxB,
    faceData: faceDataB,
    data: surfaceDataB,
    product: productB,
    setting: settingB,
  };

  if (surfaceA.surf && surfaceB.surf) {
    const entities = [surfaceA, surfaceB];
    entities.sort((a, b) => a.surf!.kind.localeCompare(b.surf!.kind));
    [surfaceA, surfaceB] = entities;
    const kindCombo = `${surfaceA.surf!.kind}_${surfaceB.surf!.kind}`;
    switch (kindCombo) {
      case "plane_plane":
        return planeToPlaneMeasure(
          surfaceA.product,
          surfaceA.faceData,
          surfaceA.instanceIdx,
          surfaceA.surf as Plane,
          surfaceB.product,
          surfaceB.faceData,
          surfaceB.instanceIdx,
          surfaceB.surf as Plane
        );

      case "cylinder_cylinder": {
        const cylinderA = surfaceA.data as CylinderData;
        const matA = matFromInstance(
          surfaceA.product.instances[surfaceA.instanceIdx]
        );

        const cylinderB = surfaceB.data as CylinderData;
        const matB = matFromInstance(
          surfaceB.product.instances[surfaceB.instanceIdx]
        );

        return cylinderToCylinderMeasure(
          cylinderA,
          matA,
          surfaceA.product,
          surfaceA.faceData,
          unitToScale(surfaceA.product.units),
          cylinderB,
          matB,
          surfaceB.product,
          surfaceB.faceData,
          unitToScale(surfaceB.product.units),
          surfaceA.setting?.cylinderMeasure ? surfaceA.setting.cylinderMeasure : "center",
          surfaceB.setting?.cylinderMeasure ? surfaceB.setting.cylinderMeasure : "center"
        );
      }
>>>>>>> 470ec772

    const faceDataB = productB.faces[faceIdxB];
    const surfaceDataB = productB.surfaces[faceDataB.surface];
    let surfaceB = {
        surf: MeasureTool.geometryFactory.getSurface(surfaceDataB, 1),
        instanceIdx: instanceIdxB,
        faceData: faceDataB,
        data: surfaceDataB,
        product: productB,
        setting: settingB,
    };

<<<<<<< HEAD
    if (surfaceA.surf && surfaceB.surf) {
        const entities = [surfaceA, surfaceB];
        entities.sort((a, b) => a.surf!.kind.localeCompare(b.surf!.kind));
        [surfaceA, surfaceB] = entities;
        const kindCombo = `${surfaceA.surf!.kind}_${surfaceB.surf!.kind}`;
        switch (kindCombo) {
            case "plane_plane":
                return planeToPlaneMeasure(
                    surfaceA.product,
                    surfaceA.faceData,
                    surfaceA.instanceIdx,
                    surfaceA.surf as Plane,
                    surfaceB.product,
                    surfaceB.faceData,
                    surfaceB.instanceIdx,
                    surfaceB.surf as Plane
                );

            case "cylinder_cylinder": {
                const cylinderA = surfaceA.data as CylinderData;
                const matA = matFromInstance(
                    surfaceA.product.instances[surfaceA.instanceIdx]
                );

                const cylinderB = surfaceB.data as CylinderData;
                const matB = matFromInstance(
                    surfaceB.product.instances[surfaceB.instanceIdx]
                );

                return cylinderToCylinderMeasure(
                    cylinderA,
                    matA,
                    surfaceA.product,
                    surfaceA.faceData,
                    unitToScale(surfaceA.product.units),
                    cylinderB,
                    matB,
                    surfaceB.product,
                    surfaceB.faceData,
                    unitToScale(surfaceB.product.units),
                    surfaceA.setting ? surfaceA.setting.cylinderMeasure : "center",
                    surfaceB.setting ? surfaceB.setting.cylinderMeasure : "center"
                );
            }

            case "cylinder_plane": {
                const cylinder = surfaceA.data as CylinderData;
                const cylinderInstanceMat = matFromInstance(
                    surfaceA.product.instances[surfaceA.instanceIdx]
                );
                const canUseCylinderSettings = fullCircleCylinder(
                    surfaceA.product,
                    surfaceA.faceData
                );

                const plane = surfaceB.surf as Plane;
                return cylinderToPlaneMeasure(
                    cylinder,
                    cylinderInstanceMat,
                    plane,
                    surfaceB.product,
                    surfaceB.faceData,
                    surfaceB.instanceIdx,
                    unitToScale(surfaceA.product.units),
                    canUseCylinderSettings,
                    surfaceA.setting && canUseCylinderSettings
                        ? surfaceA.setting.cylinderMeasure
                        : "center"
                );
            }
        }
=======
        const plane = surfaceB.surf as Plane;
        return cylinderToPlaneMeasure(
          cylinder,
          cylinderInstanceMat,
          plane,
          surfaceB.product,
          surfaceB.faceData,
          surfaceB.instanceIdx,
          unitToScale(surfaceA.product.units),
          canUseCylinderSettings,
          surfaceA.setting?.cylinderMeasure && canUseCylinderSettings
            ? surfaceA.setting.cylinderMeasure
            : "center"
        );
      }
>>>>>>> 470ec772
    }
}

export async function evalCurve(
    product: ProductData,
    pathIdx: number,
    instanceIdx: number,
    paramter: number,
    pathKind: "edge" | "curveSegment"
): Promise<[ReadonlyVec3, ReadonlyVec3] | undefined> {
    const curve =
        pathKind == "edge"
            ? MeasureTool.geometryFactory.getCurve3DFromEdge(product, pathIdx)
            : MeasureTool.geometryFactory.getCurve3DFromSegment(product, pathIdx);
    if (curve) {
        paramter /= unitToScale(product.units);
        const pos = vec3.create();
        const dir = vec3.create();
        curve.eval(paramter, pos, dir);
        const mat = matFromInstance(product.instances[instanceIdx]);
        const normalMat = mat3.normalFromMat4(mat3.create(), mat);
        vec3.transformMat3(dir, dir, normalMat);
        vec3.transformMat4(pos, pos, mat);
        vec3.normalize(dir, dir);
        vec3.negate(dir, dir);
        return [pos, dir];
    }
}<|MERGE_RESOLUTION|>--- conflicted
+++ resolved
@@ -811,7 +811,6 @@
     faceInstanceIdx: number,
     setting?: MeasureSettings
 ) {
-<<<<<<< HEAD
     const faceData = productB.faces[faceIdx];
     const surfaceData = productB.surfaces[faceData.surface];
     const surface = MeasureTool.geometryFactory.getSurface(surfaceData, 1);
@@ -867,7 +866,7 @@
                     faceData,
                     cylinderMat,
                     unitToScale(productB.units),
-                    setting ? setting.cylinderMeasure : "center"
+                    setting?.cylinderMeasure ? setting.cylinderMeasure : "center"
                 );
             }
             case "lineStrip_cylinder": {
@@ -887,7 +886,7 @@
                         faceData,
                         cylinderMat,
                         unitToScale(productB.units),
-                        setting ? setting.cylinderMeasure : "center"
+                        setting?.cylinderMeasure ? setting.cylinderMeasure : "center"
                     );
                     if (measureValue.distance && measureValue.distance < minDist) {
                         bestMeasureValues = measureValue;
@@ -896,89 +895,6 @@
                 }
                 return bestMeasureValues;
             }
-=======
-  const faceData = productB.faces[faceIdx];
-  const surfaceData = productB.surfaces[faceData.surface];
-  const surface = MeasureTool.geometryFactory.getSurface(surfaceData, 1);
-  if (surface) {
-    const kindCombo = `${curve.kind}_${surface.kind}`;
-    switch (kindCombo) {
-      case "line_plane": {
-        const line = curve as Line3D;
-        const lineMat = matFromInstance(productA.instances[curveInstanceIdx]);
-        const plane = surface as Plane;
-        return lineToPlaneMeasure(
-          lineToSegment(line, lineMat),
-          plane,
-          productB,
-          faceData,
-          faceInstanceIdx
-        );
-      }
-      case "lineStrip_plane": {
-        const stripMat = matFromInstance(productA.instances[curveInstanceIdx]);
-        const strip = curve as LineStrip3D;
-        const segments = strip.toSegments(stripMat);
-        let minDist = 1000000;
-        let bestMeasureValues: undefined | DuoMeasurementValues = undefined;
-        const plane = surface as Plane;
-        for (const seg of segments) {
-          const measureValue = lineToPlaneMeasure(
-            seg,
-            plane,
-            productB,
-            faceData,
-            faceInstanceIdx
-          );
-          if (measureValue && measureValue.distance && measureValue.distance < minDist) {
-            bestMeasureValues = measureValue;
-            minDist = measureValue.distance;
-          }
-        }
-        return bestMeasureValues;
-      }
-      case "line_cylinder": {
-        const line = curve as Line3D;
-        const lineMat = matFromInstance(productA.instances[curveInstanceIdx]);
-
-        const cylinder = surfaceData as CylinderData;
-        const cylinderMat = matFromInstance(
-          productB.instances[faceInstanceIdx]
-        );
-        return await lineToCylinderMeasure(
-          lineToSegment(line, lineMat),
-          cylinder,
-          productB,
-          faceData,
-          cylinderMat,
-          unitToScale(productB.units),
-          setting?.cylinderMeasure ? setting.cylinderMeasure : "center"
-        );
-      }
-      case "lineStrip_cylinder": {
-        const stripMat = matFromInstance(productA.instances[curveInstanceIdx]);
-        const cylinderMat = matFromInstance(
-          productB.instances[faceInstanceIdx]
-        );
-        const strip = curve as LineStrip3D;
-        const segments = strip.toSegments(stripMat);
-        let minDist = 1000000;
-        let bestMeasureValues: undefined | DuoMeasurementValues = undefined;
-        for (const seg of segments) {
-          const measureValue = await lineToCylinderMeasure(
-            seg,
-            surfaceData as CylinderData,
-            productB,
-            faceData,
-            cylinderMat,
-            unitToScale(productB.units),
-            setting?.cylinderMeasure ? setting.cylinderMeasure : "center"
-          );
-          if (measureValue.distance && measureValue.distance < minDist) {
-            bestMeasureValues = measureValue;
-            minDist = measureValue.distance;
-          }
->>>>>>> 470ec772
         }
     }
 }
@@ -1355,7 +1271,6 @@
     settingA?: MeasureSettings,
     settingB?: MeasureSettings
 ): Promise<DuoMeasurementValues | undefined> {
-<<<<<<< HEAD
     const faceDataA = productA.faces[faceIdxA];
     const surfaceDataA = productA.surfaces[faceDataA.surface];
     let surfaceA = {
@@ -1366,74 +1281,6 @@
         product: productA,
         setting: settingA,
     };
-=======
-  const faceDataA = productA.faces[faceIdxA];
-  const surfaceDataA = productA.surfaces[faceDataA.surface];
-  let surfaceA = {
-    surf: MeasureTool.geometryFactory.getSurface(surfaceDataA, 1),
-    instanceIdx: instanceIdxA,
-    faceData: faceDataA,
-    data: surfaceDataA,
-    product: productA,
-    setting: settingA,
-  };
-
-  const faceDataB = productB.faces[faceIdxB];
-  const surfaceDataB = productB.surfaces[faceDataB.surface];
-  let surfaceB = {
-    surf: MeasureTool.geometryFactory.getSurface(surfaceDataB, 1),
-    instanceIdx: instanceIdxB,
-    faceData: faceDataB,
-    data: surfaceDataB,
-    product: productB,
-    setting: settingB,
-  };
-
-  if (surfaceA.surf && surfaceB.surf) {
-    const entities = [surfaceA, surfaceB];
-    entities.sort((a, b) => a.surf!.kind.localeCompare(b.surf!.kind));
-    [surfaceA, surfaceB] = entities;
-    const kindCombo = `${surfaceA.surf!.kind}_${surfaceB.surf!.kind}`;
-    switch (kindCombo) {
-      case "plane_plane":
-        return planeToPlaneMeasure(
-          surfaceA.product,
-          surfaceA.faceData,
-          surfaceA.instanceIdx,
-          surfaceA.surf as Plane,
-          surfaceB.product,
-          surfaceB.faceData,
-          surfaceB.instanceIdx,
-          surfaceB.surf as Plane
-        );
-
-      case "cylinder_cylinder": {
-        const cylinderA = surfaceA.data as CylinderData;
-        const matA = matFromInstance(
-          surfaceA.product.instances[surfaceA.instanceIdx]
-        );
-
-        const cylinderB = surfaceB.data as CylinderData;
-        const matB = matFromInstance(
-          surfaceB.product.instances[surfaceB.instanceIdx]
-        );
-
-        return cylinderToCylinderMeasure(
-          cylinderA,
-          matA,
-          surfaceA.product,
-          surfaceA.faceData,
-          unitToScale(surfaceA.product.units),
-          cylinderB,
-          matB,
-          surfaceB.product,
-          surfaceB.faceData,
-          unitToScale(surfaceB.product.units),
-          surfaceA.setting?.cylinderMeasure ? surfaceA.setting.cylinderMeasure : "center",
-          surfaceB.setting?.cylinderMeasure ? surfaceB.setting.cylinderMeasure : "center"
-        );
-      }
->>>>>>> 470ec772
 
     const faceDataB = productB.faces[faceIdxB];
     const surfaceDataB = productB.surfaces[faceDataB.surface];
@@ -1446,7 +1293,6 @@
         setting: settingB,
     };
 
-<<<<<<< HEAD
     if (surfaceA.surf && surfaceB.surf) {
         const entities = [surfaceA, surfaceB];
         entities.sort((a, b) => a.surf!.kind.localeCompare(b.surf!.kind));
@@ -1518,23 +1364,6 @@
                 );
             }
         }
-=======
-        const plane = surfaceB.surf as Plane;
-        return cylinderToPlaneMeasure(
-          cylinder,
-          cylinderInstanceMat,
-          plane,
-          surfaceB.product,
-          surfaceB.faceData,
-          surfaceB.instanceIdx,
-          unitToScale(surfaceA.product.units),
-          canUseCylinderSettings,
-          surfaceA.setting?.cylinderMeasure && canUseCylinderSettings
-            ? surfaceA.setting.cylinderMeasure
-            : "center"
-        );
-      }
->>>>>>> 470ec772
     }
 }
 

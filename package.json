{
    "name": "@novorender/ts",
    "private": true,
<<<<<<< HEAD
    "version": "0.5.12",
=======
    "version": "0.5.17",
>>>>>>> 8cce3fac
    "description": "",
    "scripts": {
        "start": "npm i && npm run build:ts && npm run build",
        "watch": "tsc --noEmit --watch",
        "build:ts": "cd build && tsc && cd ..",
        "build:ts:watch": "cd build && tsc --watch && cd ..",
        "build": "node ./build.mjs"
    },
    "repository": {
        "type": "git",
        "url": "git+https://github.com/novorender/ts.git"
    },
    "author": "",
    "license": "MIT",
    "bugs": {
        "url": "https://github.com/novorender/ts/issues"
    },
    "homepage": "https://github.com/novorender/ts#readme",
    "devDependencies": {
        "@types/ejs": "^3.1.2",
        "@types/node": "^20.4.1",
        "@types/serviceworker": "^0.0.68",
        "comlink": "^4.4.1",
        "ejs": "^3.1.9",
        "esbuild": "^0.18.17",
        "typescript": "^5.6.2"
    },
    "dependencies": {
        "@novorender/wasm": "^0.1.3",
        "gl-matrix": "^3.4.3",
        "tslib": "^2.6.2"
    }
}<|MERGE_RESOLUTION|>--- conflicted
+++ resolved
@@ -1,11 +1,7 @@
 {
     "name": "@novorender/ts",
     "private": true,
-<<<<<<< HEAD
-    "version": "0.5.12",
-=======
     "version": "0.5.17",
->>>>>>> 8cce3fac
     "description": "",
     "scripts": {
         "start": "npm i && npm run build:ts && npm run build",
